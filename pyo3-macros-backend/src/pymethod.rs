// Copyright (c) 2017-present PyO3 Project and Contributors
use crate::konst::ConstSpec;
use crate::method::{FnArg, FnSpec, FnType, SelfType};
use crate::utils;
use proc_macro2::{Span, TokenStream};
use quote::quote;
use syn::ext::IdentExt;

pub enum PropertyType<'a> {
    Descriptor(&'a syn::Field),
    Function(&'a FnSpec<'a>),
}

pub fn gen_py_method(
    cls: &syn::Type,
    sig: &mut syn::Signature,
    meth_attrs: &mut Vec<syn::Attribute>,
) -> syn::Result<TokenStream> {
    check_generic(sig)?;
    let spec = FnSpec::parse(sig, &mut *meth_attrs, true)?;

    Ok(match &spec.tp {
        FnType::Fn(self_ty) => impl_py_method_def(&spec, &impl_wrap(cls, &spec, self_ty, true)),
        FnType::FnNew => impl_py_method_def_new(&spec, &impl_wrap_new(cls, &spec)),
        FnType::FnCall(self_ty) => {
            impl_py_method_def_call(&spec, &impl_wrap(cls, &spec, self_ty, false))
        }
        FnType::FnClass => impl_py_method_def_class(&spec, &impl_wrap_class(cls, &spec)),
        FnType::FnStatic => impl_py_method_def_static(&spec, &impl_wrap_static(cls, &spec)),
        FnType::ClassAttribute => {
            impl_py_method_class_attribute(&spec, &impl_wrap_class_attribute(cls, &spec))
        }
        FnType::Getter(self_ty) => impl_py_getter_def(
            &spec.python_name,
            &spec.doc,
            &impl_wrap_getter(cls, PropertyType::Function(&spec), self_ty)?,
        ),
        FnType::Setter(self_ty) => impl_py_setter_def(
            &spec.python_name,
            &spec.doc,
            &impl_wrap_setter(cls, PropertyType::Function(&spec), self_ty)?,
        ),
    })
}

fn check_generic(sig: &syn::Signature) -> syn::Result<()> {
    let err_msg = |typ| format!("A Python method can't have a generic {} parameter", typ);
    for param in &sig.generics.params {
        match param {
            syn::GenericParam::Lifetime(_) => {}
            syn::GenericParam::Type(_) => {
                return Err(syn::Error::new_spanned(param, err_msg("type")));
            }
            syn::GenericParam::Const(_) => {
                return Err(syn::Error::new_spanned(param, err_msg("const")));
            }
        }
    }
    Ok(())
}

pub fn gen_py_const(
    cls: &syn::Type,
    name: &syn::Ident,
    attrs: &mut Vec<syn::Attribute>,
) -> syn::Result<Option<TokenStream>> {
    let spec = ConstSpec::parse(name, attrs)?;
    if spec.is_class_attr {
        let wrapper = quote! {
            fn __wrap(py: pyo3::Python<'_>) -> pyo3::PyObject {
                pyo3::IntoPy::into_py(#cls::#name, py)
            }
        };
        return Ok(Some(impl_py_const_class_attribute(&spec, &wrapper)));
    }
    Ok(None)
}

/// Generate function wrapper (PyCFunction, PyCFunctionWithKeywords)
pub fn impl_wrap(
    cls: &syn::Type,
    spec: &FnSpec<'_>,
    self_ty: &SelfType,
    noargs: bool,
) -> TokenStream {
    let body = impl_call(cls, &spec);
    let slf = self_ty.receiver(cls);
    impl_wrap_common(cls, spec, noargs, slf, body)
}

fn impl_wrap_common(
    cls: &syn::Type,
    spec: &FnSpec<'_>,
    noargs: bool,
    slf: TokenStream,
    body: TokenStream,
) -> TokenStream {
    let python_name = &spec.python_name;
    if spec.args.is_empty() && noargs {
        quote! {
            unsafe extern "C" fn __wrap(
                _slf: *mut pyo3::ffi::PyObject,
                _args: *mut pyo3::ffi::PyObject,
            ) -> *mut pyo3::ffi::PyObject
            {
                const _LOCATION: &'static str = concat!(
                    stringify!(#cls), ".", stringify!(#python_name), "()");
                pyo3::callback_body_without_convert!(_py, {
                    #slf
                    pyo3::callback::convert(_py, #body)
                })
            }
        }
    } else {
        let body = impl_arg_params(&spec, Some(cls), body);

        quote! {
            unsafe extern "C" fn __wrap(
                _slf: *mut pyo3::ffi::PyObject,
                _args: *mut pyo3::ffi::PyObject,
                _kwargs: *mut pyo3::ffi::PyObject) -> *mut pyo3::ffi::PyObject
            {
                const _LOCATION: &'static str = concat!(
                    stringify!(#cls), ".", stringify!(#python_name), "()");
                pyo3::callback_body_without_convert!(_py, {
                    #slf
                    let _args = _py.from_borrowed_ptr::<pyo3::types::PyTuple>(_args);
                    let _kwargs: Option<&pyo3::types::PyDict> = _py.from_borrowed_ptr_or_opt(_kwargs);

                    pyo3::callback::convert(_py, #body)
                })
            }
        }
    }
}

/// Generate function wrapper for protocol method (PyCFunction, PyCFunctionWithKeywords)
pub fn impl_proto_wrap(cls: &syn::Type, spec: &FnSpec<'_>, self_ty: &SelfType) -> TokenStream {
    let python_name = &spec.python_name;
    let cb = impl_call(cls, &spec);
    let body = impl_arg_params(&spec, Some(cls), cb);
    let slf = self_ty.receiver(cls);

    quote! {
        #[allow(unused_mut)]
        unsafe extern "C" fn __wrap(
            _slf: *mut pyo3::ffi::PyObject,
            _args: *mut pyo3::ffi::PyObject,
            _kwargs: *mut pyo3::ffi::PyObject) -> *mut pyo3::ffi::PyObject
        {
            const _LOCATION: &'static str = concat!(stringify!(#cls),".",stringify!(#python_name),"()");
            pyo3::callback_body_without_convert!(_py, {
                #slf
                let _args = _py.from_borrowed_ptr::<pyo3::types::PyTuple>(_args);
                let _kwargs: Option<&pyo3::types::PyDict> = _py.from_borrowed_ptr_or_opt(_kwargs);

                pyo3::callback::convert(_py, #body)
            })
        }
    }
}

/// Generate class method wrapper (PyCFunction, PyCFunctionWithKeywords)
pub fn impl_wrap_new(cls: &syn::Type, spec: &FnSpec<'_>) -> TokenStream {
    let name = &spec.name;
    let python_name = &spec.python_name;
    let names: Vec<syn::Ident> = get_arg_names(&spec);
    let cb = quote! { #cls::#name(#(#names),*) };
    let body = impl_arg_params(spec, Some(cls), cb);

    quote! {
        #[allow(unused_mut)]
        unsafe extern "C" fn __wrap(
            subtype: *mut pyo3::ffi::PyTypeObject,
            _args: *mut pyo3::ffi::PyObject,
            _kwargs: *mut pyo3::ffi::PyObject) -> *mut pyo3::ffi::PyObject
        {
            use pyo3::type_object::PyTypeInfo;
            use pyo3::callback::IntoPyCallbackOutput;
            use std::convert::TryFrom;

            const _LOCATION: &'static str = concat!(stringify!(#cls),".",stringify!(#python_name),"()");
            pyo3::callback_body_without_convert!(_py, {
                let _args = _py.from_borrowed_ptr::<pyo3::types::PyTuple>(_args);
                let _kwargs: Option<&pyo3::types::PyDict> = _py.from_borrowed_ptr_or_opt(_kwargs);

                let initializer: pyo3::PyClassInitializer::<#cls> = #body.convert(_py)?;
                let cell = initializer.create_cell_from_subtype(_py, subtype)?;
                Ok(cell as *mut pyo3::ffi::PyObject)
            })
        }
    }
}

/// Generate class method wrapper (PyCFunction, PyCFunctionWithKeywords)
pub fn impl_wrap_class(cls: &syn::Type, spec: &FnSpec<'_>) -> TokenStream {
    let name = &spec.name;
    let python_name = &spec.python_name;
    let names: Vec<syn::Ident> = get_arg_names(&spec);
    let cb = quote! { #cls::#name(&_cls, #(#names),*) };

    let body = impl_arg_params(spec, Some(cls), cb);

    quote! {
        #[allow(unused_mut)]
        unsafe extern "C" fn __wrap(
            _cls: *mut pyo3::ffi::PyObject,
            _args: *mut pyo3::ffi::PyObject,
            _kwargs: *mut pyo3::ffi::PyObject) -> *mut pyo3::ffi::PyObject
        {
            const _LOCATION: &'static str = concat!(stringify!(#cls),".",stringify!(#python_name),"()");
            pyo3::callback_body_without_convert!(_py, {
                let _cls = pyo3::types::PyType::from_type_ptr(_py, _cls as *mut pyo3::ffi::PyTypeObject);
                let _args = _py.from_borrowed_ptr::<pyo3::types::PyTuple>(_args);
                let _kwargs: Option<&pyo3::types::PyDict> = _py.from_borrowed_ptr_or_opt(_kwargs);

                pyo3::callback::convert(_py, #body)
            })
        }
    }
}

/// Generate static method wrapper (PyCFunction, PyCFunctionWithKeywords)
pub fn impl_wrap_static(cls: &syn::Type, spec: &FnSpec<'_>) -> TokenStream {
    let name = &spec.name;
    let python_name = &spec.python_name;
    let names: Vec<syn::Ident> = get_arg_names(&spec);
    let cb = quote! { #cls::#name(#(#names),*) };

    let body = impl_arg_params(spec, Some(cls), cb);

    quote! {
        #[allow(unused_mut)]
        unsafe extern "C" fn __wrap(
            _slf: *mut pyo3::ffi::PyObject,
            _args: *mut pyo3::ffi::PyObject,
            _kwargs: *mut pyo3::ffi::PyObject) -> *mut pyo3::ffi::PyObject
        {
            const _LOCATION: &'static str = concat!(stringify!(#cls),".",stringify!(#python_name),"()");
            pyo3::callback_body_without_convert!(_py, {
                let _args = _py.from_borrowed_ptr::<pyo3::types::PyTuple>(_args);
                let _kwargs: Option<&pyo3::types::PyDict> = _py.from_borrowed_ptr_or_opt(_kwargs);

                pyo3::callback::convert(_py, #body)
            })
        }
    }
}

/// Generate a wrapper for initialization of a class attribute from a method
/// annotated with `#[classattr]`.
/// To be called in `pyo3::pyclass::initialize_type_object`.
pub fn impl_wrap_class_attribute(cls: &syn::Type, spec: &FnSpec<'_>) -> TokenStream {
    let name = &spec.name;
    let cb = quote! { #cls::#name() };

    quote! {
        fn __wrap(py: pyo3::Python<'_>) -> pyo3::PyObject {
            pyo3::IntoPy::into_py(#cb, py)
        }
    }
}

fn impl_call_getter(cls: &syn::Type, spec: &FnSpec) -> syn::Result<TokenStream> {
    let (py_arg, args) = split_off_python_arg(&spec.args);
    if !args.is_empty() {
        return Err(syn::Error::new_spanned(
            args[0].ty,
            "Getter function can only have one argument of type pyo3::Python",
        ));
    }

    let name = &spec.name;
    let fncall = if py_arg.is_some() {
        quote!(#cls::#name(_slf, _py))
    } else {
        quote!(#cls::#name(_slf))
    };

    Ok(fncall)
}

/// Generate a function wrapper called `__wrap` for a property getter
pub(crate) fn impl_wrap_getter(
    cls: &syn::Type,
    property_type: PropertyType,
    self_ty: &SelfType,
) -> syn::Result<TokenStream> {
    let (python_name, getter_impl) = match property_type {
        PropertyType::Descriptor(field) => {
            let name = field.ident.as_ref().unwrap();
            (
                name.unraw(),
                quote!({
                    _slf.#name.clone()
                }),
            )
        }
        PropertyType::Function(spec) => (spec.python_name.clone(), impl_call_getter(cls, spec)?),
    };

    let slf = self_ty.receiver(cls);
    Ok(quote! {
        unsafe extern "C" fn __wrap(
            _slf: *mut pyo3::ffi::PyObject, _: *mut std::os::raw::c_void) -> *mut pyo3::ffi::PyObject
        {
            const _LOCATION: &'static str = concat!(stringify!(#cls),".",stringify!(#python_name),"()");
            pyo3::callback_body_without_convert!(_py, {
                #slf
                pyo3::callback::convert(_py, #getter_impl)
            })
        }
    })
}

fn impl_call_setter(cls: &syn::Type, spec: &FnSpec) -> syn::Result<TokenStream> {
    let (py_arg, args) = split_off_python_arg(&spec.args);

    if args.is_empty() {
        return Err(syn::Error::new_spanned(
            &spec.name,
            "Setter function expected to have one argument",
        ));
    } else if args.len() > 1 {
        return Err(syn::Error::new_spanned(
            &args[1].ty,
            "Setter function can have at most two arguments: one of pyo3::Python, and one other",
        ));
    }

    let name = &spec.name;
    let fncall = if py_arg.is_some() {
        quote!(#cls::#name(_slf, _py, _val))
    } else {
        quote!(#cls::#name(_slf, _val))
    };

    Ok(fncall)
}

/// Generate a function wrapper called `__wrap` for a property setter
pub(crate) fn impl_wrap_setter(
    cls: &syn::Type,
    property_type: PropertyType,
    self_ty: &SelfType,
) -> syn::Result<TokenStream> {
    let (python_name, setter_impl) = match property_type {
        PropertyType::Descriptor(field) => {
            let name = field.ident.as_ref().unwrap();
            (name.unraw(), quote!({ _slf.#name = _val; }))
        }
        PropertyType::Function(spec) => (spec.python_name.clone(), impl_call_setter(cls, spec)?),
    };

    let slf = self_ty.receiver(cls);
    Ok(quote! {
        #[allow(unused_mut)]
        unsafe extern "C" fn __wrap(
            _slf: *mut pyo3::ffi::PyObject,
<<<<<<< HEAD
            _value: *mut pyo3::ffi::PyObject, _: *mut ::std::os::raw::c_void) -> std::os::raw::c_int
=======
            _value: *mut pyo3::ffi::PyObject, _: *mut std::os::raw::c_void) -> pyo3::libc::c_int
>>>>>>> 4d242133
        {
            const _LOCATION: &'static str = concat!(stringify!(#cls),".",stringify!(#python_name),"()");
            pyo3::callback_body_without_convert!(_py, {
                #slf
                let _value = _py.from_borrowed_ptr::<pyo3::types::PyAny>(_value);
                let _val = pyo3::FromPyObject::extract(_value)?;

                pyo3::callback::convert(_py, #setter_impl)
            })
        }
    })
}

/// This function abstracts away some copied code and can propably be simplified itself
pub fn get_arg_names(spec: &FnSpec) -> Vec<syn::Ident> {
    (0..spec.args.len())
        .map(|pos| syn::Ident::new(&format!("arg{}", pos), Span::call_site()))
        .collect()
}

fn impl_call(cls: &syn::Type, spec: &FnSpec<'_>) -> TokenStream {
    let fname = &spec.name;
    let names = get_arg_names(spec);
    quote! { #cls::#fname(_slf, #(#names),*) }
}

pub fn impl_arg_params(
    spec: &FnSpec<'_>,
    self_: Option<&syn::Type>,
    body: TokenStream,
) -> TokenStream {
    if spec.args.is_empty() {
        return quote! {
            #body
        };
    }

    let mut params = Vec::new();

    for arg in spec.args.iter() {
        if arg.py || spec.is_args(&arg.name) || spec.is_kwargs(&arg.name) {
            continue;
        }
        let name = arg.name;
        let kwonly = spec.is_kw_only(&arg.name);
        let opt = arg.optional.is_some() || spec.default_value(&arg.name).is_some();

        params.push(quote! {
            pyo3::derive_utils::ParamDescription {
                name: stringify!(#name),
                is_optional: #opt,
                kw_only: #kwonly
            }
        });
    }

    let mut param_conversion = Vec::new();
    let mut option_pos = 0;
    for (idx, arg) in spec.args.iter().enumerate() {
        param_conversion.push(impl_arg_param(&arg, &spec, idx, self_, &mut option_pos));
    }

    let (mut accept_args, mut accept_kwargs) = (false, false);

    for s in spec.attrs.iter() {
        use crate::pyfunction::Argument;
        match s {
            Argument::VarArgs(_) => accept_args = true,
            Argument::KeywordArgs(_) => accept_kwargs = true,
            _ => continue,
        }
    }
    let num_normal_params = params.len();
    // create array of arguments, and then parse
    quote! {{
        const PARAMS: &'static [pyo3::derive_utils::ParamDescription] = &[
            #(#params),*
        ];

        let mut output = [None; #num_normal_params];
        let mut _args = _args;
        let mut _kwargs = _kwargs;

        let (_args, _kwargs) = pyo3::derive_utils::parse_fn_args(
            Some(_LOCATION),
            PARAMS,
            _args,
            _kwargs,
            #accept_args,
            #accept_kwargs,
            &mut output
        )?;

        #(#param_conversion)*

        #body
    }}
}

/// Re option_pos: The option slice doesn't contain the py: Python argument, so the argument
/// index and the index in option diverge when using py: Python
fn impl_arg_param(
    arg: &FnArg<'_>,
    spec: &FnSpec<'_>,
    idx: usize,
    self_: Option<&syn::Type>,
    option_pos: &mut usize,
) -> TokenStream {
    let arg_name = syn::Ident::new(&format!("arg{}", idx), Span::call_site());

    if arg.py {
        return quote! {
            let #arg_name = _py;
        };
    }

    let ty = arg.ty;
    let name = arg.name;
    let transform_error = quote! {
        |e| pyo3::derive_utils::argument_extraction_error(_py, stringify!(#name), e)
    };

    if spec.is_args(&name) {
        return quote! {
            let #arg_name = <#ty as pyo3::FromPyObject>::extract(_args.as_ref())
                .map_err(#transform_error)?;
        };
    } else if spec.is_kwargs(&name) {
        return quote! {
            let #arg_name = _kwargs;
        };
    }
    let arg_value = quote!(output[#option_pos]);
    *option_pos += 1;

    let default = match (spec.default_value(name), arg.optional.is_some()) {
        (Some(default), true) if default.to_string() != "None" => quote! { Some(#default) },
        (Some(default), _) => quote! { #default },
        (None, true) => quote! { None },
        (None, false) => quote! { panic!("Failed to extract required method argument") },
    };

    return if let syn::Type::Reference(tref) = arg.optional.as_ref().unwrap_or(&ty) {
        let (tref, mut_) = preprocess_tref(tref, self_);
        let (target_ty, borrow_tmp) = if arg.optional.is_some() {
            // Get Option<&T> from Option<PyRef<T>>
            (
                quote! { Option<<#tref as pyo3::derive_utils::ExtractExt>::Target> },
                if mut_.is_some() {
                    quote! { _tmp.as_deref_mut() }
                } else {
                    quote! { _tmp.as_deref() }
                },
            )
        } else {
            // Get &T from PyRef<T>
            (
                quote! { <#tref as pyo3::derive_utils::ExtractExt>::Target },
                quote! { &#mut_ *_tmp },
            )
        };

        quote! {
            let #mut_ _tmp: #target_ty = match #arg_value {
                Some(_obj) => _obj.extract().map_err(#transform_error)?,
                None => #default,
            };
            let #arg_name = #borrow_tmp;
        }
    } else {
        quote! {
            let #arg_name = match #arg_value {
                Some(_obj) => _obj.extract().map_err(#transform_error)?,
                None => #default,
            };
        }
    };

    /// Replace `Self`, remove lifetime and get mutability from the type
    fn preprocess_tref(
        tref: &syn::TypeReference,
        self_: Option<&syn::Type>,
    ) -> (syn::TypeReference, Option<syn::token::Mut>) {
        let mut tref = tref.to_owned();
        if let Some(syn::Type::Path(tpath)) = self_ {
            replace_self(&mut tref, &tpath.path);
        }
        tref.lifetime = None;
        let mut_ = tref.mutability;
        (tref, mut_)
    }

    /// Replace `Self` with the exact type name since it is used out of the impl block
    fn replace_self(tref: &mut syn::TypeReference, self_path: &syn::Path) {
        match &mut *tref.elem {
            syn::Type::Reference(tref_inner) => replace_self(tref_inner, self_path),
            syn::Type::Path(tpath) => {
                if let Some(ident) = tpath.path.get_ident() {
                    if ident == "Self" {
                        tpath.path = self_path.to_owned();
                    }
                }
            }
            _ => {}
        }
    }
}

pub fn impl_py_method_def(spec: &FnSpec, wrapper: &TokenStream) -> TokenStream {
    let python_name = &spec.python_name;
    let doc = &spec.doc;
    if spec.args.is_empty() {
        quote! {
            pyo3::class::PyMethodDefType::Method({
                #wrapper

                pyo3::class::PyMethodDef::cfunction(
                    concat!(stringify!(#python_name), "\0"),
                    __wrap,
                    #doc
                )
            })
        }
    } else {
        quote! {
            pyo3::class::PyMethodDefType::Method({
                #wrapper

                pyo3::class::PyMethodDef::cfunction_with_keywords(
                    concat!(stringify!(#python_name), "\0"),
                    __wrap,
                    0,
                    #doc
                )
            })
        }
    }
}

pub fn impl_py_method_def_new(spec: &FnSpec, wrapper: &TokenStream) -> TokenStream {
    let python_name = &spec.python_name;
    let doc = &spec.doc;
    quote! {
        pyo3::class::PyMethodDefType::New({
            #wrapper

            pyo3::class::PyMethodDef::new_func(concat!(stringify!(#python_name), "\0"), __wrap, #doc)
        })
    }
}

pub fn impl_py_method_def_class(spec: &FnSpec, wrapper: &TokenStream) -> TokenStream {
    let python_name = &spec.python_name;
    let doc = &spec.doc;
    quote! {
        pyo3::class::PyMethodDefType::Class({
            #wrapper

            pyo3::class::PyMethodDef::cfunction_with_keywords(
                concat!(stringify!(#python_name), "\0"),
                __wrap,
                pyo3::ffi::METH_CLASS,
                #doc
            )
        })
    }
}

pub fn impl_py_method_def_static(spec: &FnSpec, wrapper: &TokenStream) -> TokenStream {
    let python_name = &spec.python_name;
    let doc = &spec.doc;
    quote! {
        pyo3::class::PyMethodDefType::Static({
            #wrapper

            pyo3::class::PyMethodDef::cfunction_with_keywords(
                concat!(stringify!(#python_name), "\0"),
                __wrap,
                pyo3::ffi::METH_STATIC,
                #doc
            )
        })
    }
}

pub fn impl_py_method_class_attribute(spec: &FnSpec<'_>, wrapper: &TokenStream) -> TokenStream {
    let python_name = &spec.python_name;
    quote! {
        pyo3::class::PyMethodDefType::ClassAttribute({
            #wrapper

            pyo3::class::PyClassAttributeDef::new(concat!(stringify!(#python_name), "\0"), __wrap)
        })
    }
}

pub fn impl_py_const_class_attribute(spec: &ConstSpec, wrapper: &TokenStream) -> TokenStream {
    let python_name = &spec.python_name;
    quote! {
        pyo3::class::PyMethodDefType::ClassAttribute({
            #wrapper

            pyo3::class::PyClassAttributeDef::new(concat!(stringify!(#python_name), "\0"), __wrap)
        })
    }
}

pub fn impl_py_method_def_call(spec: &FnSpec, wrapper: &TokenStream) -> TokenStream {
    let python_name = &spec.python_name;
    let doc = &spec.doc;
    quote! {
        pyo3::class::PyMethodDefType::Call({
            #wrapper

            pyo3::class::PyMethodDef::cfunction_with_keywords(
                concat!(stringify!(#python_name), "\0"),
                __wrap,
                pyo3::ffi::METH_STATIC,
                #doc
            )
        })
    }
}

pub(crate) fn impl_py_setter_def(
    python_name: &syn::Ident,
    doc: &syn::LitStr,
    wrapper: &TokenStream,
) -> TokenStream {
    quote! {
        pyo3::class::PyMethodDefType::Setter({
            #wrapper

            pyo3::class::PySetterDef::new(concat!(stringify!(#python_name), "\0"), __wrap, #doc)
        })
    }
}

pub(crate) fn impl_py_getter_def(
    python_name: &syn::Ident,
    doc: &syn::LitStr,
    wrapper: &TokenStream,
) -> TokenStream {
    quote! {
        pyo3::class::PyMethodDefType::Getter({
            #wrapper

            pyo3::class::PyGetterDef::new(concat!(stringify!(#python_name), "\0"), __wrap, #doc)
        })
    }
}

/// Split an argument of pyo3::Python from the front of the arg list, if present
fn split_off_python_arg<'a>(args: &'a [FnArg<'a>]) -> (Option<&FnArg>, &[FnArg]) {
    match args {
        [py, args @ ..] if utils::is_python(&py.ty) => (Some(py), args),
        args => (None, args),
    }
}<|MERGE_RESOLUTION|>--- conflicted
+++ resolved
@@ -357,11 +357,7 @@
         #[allow(unused_mut)]
         unsafe extern "C" fn __wrap(
             _slf: *mut pyo3::ffi::PyObject,
-<<<<<<< HEAD
-            _value: *mut pyo3::ffi::PyObject, _: *mut ::std::os::raw::c_void) -> std::os::raw::c_int
-=======
-            _value: *mut pyo3::ffi::PyObject, _: *mut std::os::raw::c_void) -> pyo3::libc::c_int
->>>>>>> 4d242133
+            _value: *mut pyo3::ffi::PyObject, _: *mut std::os::raw::c_void) -> std::os::raw::c_int
         {
             const _LOCATION: &'static str = concat!(stringify!(#cls),".",stringify!(#python_name),"()");
             pyo3::callback_body_without_convert!(_py, {
